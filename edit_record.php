<?php

/*  Poweradmin, a friendly web-based admin tool for PowerDNS.
 *  See <https://www.poweradmin.org> for more details.
 *
 *  Copyright 2007-2010  Rejo Zenger <rejo@zenger.nl>
 *  Copyright 2010-2012  Poweradmin Development Team
 *      <https://www.poweradmin.org/trac/wiki/Credits>
 *
 *  This program is free software: you can redistribute it and/or modify
 *  it under the terms of the GNU General Public License as published by
 *  the Free Software Foundation, either version 3 of the License, or
 *  (at your option) any later version.
 *
 *  This program is distributed in the hope that it will be useful,
 *  but WITHOUT ANY WARRANTY; without even the implied warranty of
 *  MERCHANTABILITY or FITNESS FOR A PARTICULAR PURPOSE.  See the
 *  GNU General Public License for more details.
 *
 *  You should have received a copy of the GNU General Public License
 *  along with this program.  If not, see <http://www.gnu.org/licenses/>.
 */

require_once("inc/toolkit.inc.php");
include_once("inc/header.inc.php");

global $pdnssec_use;

if (verify_permission('zone_content_view_others')) { $perm_view = "all" ; }
elseif (verify_permission('zone_content_view_own')) { $perm_view = "own" ; }
else { $perm_view = "none" ; }

if (verify_permission('zone_content_edit_others')) { $perm_content_edit = "all" ; }
elseif (verify_permission('zone_content_edit_own')) { $perm_content_edit = "own" ; }
else { $perm_content_edit = "none" ; }

if (verify_permission('zone_meta_edit_others')) { $perm_meta_edit = "all" ; }
elseif (verify_permission('zone_meta_edit_own')) { $perm_meta_edit = "own" ; }
else { $perm_meta_edit = "none" ; }

$zid = get_zone_id_from_record_id($_GET['id']);

$user_is_zone_owner = verify_user_is_owner_zoneid($zid);
$zone_type = get_domain_type($zid);
$zone_name = get_zone_name_from_id($zid);

if (isset($_POST["commit"])) {
	if ( $zone_type == "SLAVE" || $perm_content_edit == "none" || $perm_content_edit == "own" && $user_is_zone_owner == "0" ) {
		error(ERR_PERM_EDIT_RECORD);
	} else {
		$ret_val = edit_record($_POST);
		if ( $ret_val == "1" ) {
			update_soa_serial($zid);
			success(SUC_RECORD_UPD);

            if ($pdnssec_use) {
			    if (do_rectify_zone($zid)) { success(SUC_EXEC_PDNSSEC_RECTIFY_ZONE); };
            }
		} else {
			echo "     <div class=\"error\">" . $ret_val . "</div>\n";  
		}
	}
}

echo "    <h2>" . _('Edit record in zone') . " \"<a href=\"edit.php?id=".$zid."\">" .  $zone_name . "</a>\"</h2>\n";

if ( $perm_view == "none" || $perm_view == "own" && $user_is_zone_owner == "0" ) {
	error(ERR_PERM_VIEW_RECORD);
} else {
	$record = get_record_from_id($_GET["id"]);
	echo "     <form method=\"post\" action=\"edit_record.php?domain=" . $zid . "&amp;id=" . $_GET["id"] . "\">\n";
	echo "      <table>\n";
	echo "       <tr>\n";
	echo "        <th>" . _('Name') . "</th>\n";
	echo "        <th>&nbsp;</th>\n";
	echo "        <th>" . _('Type') . "</th>\n";
	echo "        <th>" . _('Content') . "</th>\n";
	echo "        <th>" . _('Priority') . "</th>\n";
	echo "        <th>" . _('TTL') . "</th>\n";
	echo "       </tr>\n";

	if ( $zone_type == "SLAVE" || $perm_content_edit == "none" || $perm_content_edit == "own" && $user_is_zone_owner == "0" ) {
		echo "      <tr>\n";
		echo "       <td>" . $record["name"] . "</td>\n";
		echo "       <td>IN</td>\n";
		echo "       <td>" . $record["type"] . "</td>\n";
		echo "       <td>" . $record["content"] . "</td>\n";
		echo "       <td>" . $record["prio"] . "</td>\n";
		echo "       <td>" . $record["ttl"] . "</td>\n";
		echo "      </tr>\n";
	} else {
		echo "      <tr>\n";
		echo "       <td><input type=\"hidden\" name=\"rid\" value=\"" . $_GET["id"] . "\">\n";
		echo "       <input type=\"hidden\" name=\"zid\" value=\"" . $zid . "\">\n";
		echo "       <input type=\"text\" name=\"name\" value=\"" . htmlspecialchars(trim(str_replace($zone_name, '', $record["name"]), '.')) . "\" class=\"input\">." . $zone_name . "</td>\n";
		echo "       <td>IN</td>\n";
		echo "       <td>\n";
		echo "        <select name=\"type\">\n";
		foreach (get_record_types() as $type_available) {
			if ($type_available == $record["type"]) {
				$add = " SELECTED";
			} else {
				$add = "";
			}
			echo "         <option" . $add . " value=\"" . $type_available . "\" >" . $type_available . "</option>\n";
		}
		echo "        </select>\n";
		echo "       </td>\n";
<<<<<<< HEAD
		echo "       <td><input type=\"text\" name=\"content\" value=\"" .  $record["content"] . "\" class=\"input\"></td>\n";
		echo "       <td><input type=\"text\" name=\"prio\" value=\"" .  $record["prio"] . "\" class=\"sinput\"></td>\n";
		echo "       <td><input type=\"text\" name=\"ttl\" value=\"" . $record["ttl"] . "\" class=\"sinput\"></td>\n";
=======
		echo "       <td><input type=\"text\" name=\"prio\" value=\"" .  htmlspecialchars($record["prio"]) . "\" class=\"sinput\"></td>\n";
		echo "       <td><input type=\"text\" name=\"content\" value=\"" .  htmlspecialchars($record["content"]) . "\" class=\"input\"></td>\n";
		echo "       <td><input type=\"text\" name=\"ttl\" value=\"" . htmlspecialchars($record["ttl"]) . "\" class=\"sinput\"></td>\n";
>>>>>>> e1d9b7c8
		echo "      </tr>\n";
	}
	echo "      </table>\n";
	echo "       <input type=\"submit\" name=\"commit\" value=\"" . _('Commit changes') . "\" class=\"button\">&nbsp;&nbsp;\n";
        echo "       <input type=\"reset\" name=\"reset\" value=\"" . _('Reset changes') . "\" class=\"button\">&nbsp;&nbsp;\n";
	echo "     </form>\n";
}


include_once("inc/footer.inc.php");
?><|MERGE_RESOLUTION|>--- conflicted
+++ resolved
@@ -81,12 +81,12 @@
 
 	if ( $zone_type == "SLAVE" || $perm_content_edit == "none" || $perm_content_edit == "own" && $user_is_zone_owner == "0" ) {
 		echo "      <tr>\n";
-		echo "       <td>" . $record["name"] . "</td>\n";
+		echo "       <td>" . htmlspecialchars($record["name"]) . "</td>\n";
 		echo "       <td>IN</td>\n";
-		echo "       <td>" . $record["type"] . "</td>\n";
-		echo "       <td>" . $record["content"] . "</td>\n";
-		echo "       <td>" . $record["prio"] . "</td>\n";
-		echo "       <td>" . $record["ttl"] . "</td>\n";
+		echo "       <td>" . htmlspecialchars($record["type"]) . "</td>\n";
+		echo "       <td>" . htmlspecialchars($record["content"]) . "</td>\n";
+		echo "       <td>" . htmlspecialchars($record["prio"]) . "</td>\n";
+		echo "       <td>" . htmlspecialchars($record["ttl"]) . "</td>\n";
 		echo "      </tr>\n";
 	} else {
 		echo "      <tr>\n";
@@ -106,15 +106,9 @@
 		}
 		echo "        </select>\n";
 		echo "       </td>\n";
-<<<<<<< HEAD
-		echo "       <td><input type=\"text\" name=\"content\" value=\"" .  $record["content"] . "\" class=\"input\"></td>\n";
-		echo "       <td><input type=\"text\" name=\"prio\" value=\"" .  $record["prio"] . "\" class=\"sinput\"></td>\n";
-		echo "       <td><input type=\"text\" name=\"ttl\" value=\"" . $record["ttl"] . "\" class=\"sinput\"></td>\n";
-=======
+		echo "       <td><input type=\"text\" name=\"content\" value=\"" .  htmlspecialchars($record["content"]) . "\" class=\"input\"></td>\n";
 		echo "       <td><input type=\"text\" name=\"prio\" value=\"" .  htmlspecialchars($record["prio"]) . "\" class=\"sinput\"></td>\n";
-		echo "       <td><input type=\"text\" name=\"content\" value=\"" .  htmlspecialchars($record["content"]) . "\" class=\"input\"></td>\n";
 		echo "       <td><input type=\"text\" name=\"ttl\" value=\"" . htmlspecialchars($record["ttl"]) . "\" class=\"sinput\"></td>\n";
->>>>>>> e1d9b7c8
 		echo "      </tr>\n";
 	}
 	echo "      </table>\n";
