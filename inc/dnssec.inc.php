<?php

/*  Poweradmin, a friendly web-based admin tool for PowerDNS.
 *  See <http://www.poweradmin.org> for more details.
 *
 *  Copyright 2007-2009  Rejo Zenger <rejo@zenger.nl>
 *  Copyright 2010-2022  Poweradmin Development Team
 *      <http://www.poweradmin.org/credits.html>
 *
 *  This program is free software: you can redistribute it and/or modify
 *  it under the terms of the GNU General Public License as published by
 *  the Free Software Foundation, either version 3 of the License, or
 *  (at your option) any later version.
 *
 *  This program is distributed in the hope that it will be useful,
 *  but WITHOUT ANY WARRANTY; without even the implied warranty of
 *  MERCHANTABILITY or FITNESS FOR A PARTICULAR PURPOSE.  See the
 *  GNU General Public License for more details.
 *
 *  You should have received a copy of the GNU General Public License
 *  along with this program.  If not, see <http://www.gnu.org/licenses/>.
 */

/**
 * DNSSEC functions
 *
 * @package Poweradmin
 * @copyright   2007-2010 Rejo Zenger <rejo@zenger.nl>
 * @copyright   2010-2022  Poweradmin Development Team
 * @license     http://opensource.org/licenses/GPL-3.0 GPL
 */

/** Check if it's possible to execute dnssec command
 *
 * @return boolean true on success, false on failure
 */
function dnssec_is_pdnssec_callable() {
    global $pdnssec_command;

    if (!function_exists('exec')) {
        error(ERR_EXEC_NOT_ALLOWED);
        return false;
    }

    if (!file_exists($pdnssec_command) || !is_executable($pdnssec_command)) {
        error(ERR_EXEC_PDNSSEC);
        return false;
    }

    return true;
}

/** Execute dnssec utility
 *
 * @param string $command Command name
 * @param string $args Command arguments
 *
 * @return mixed[] Array with output from command execution and error code
 */
function dnssec_call_pdnssec($command, $args) {
    global $pdnssec_command;
    $output = '';
    $return_code = -1;

    if (!dnssec_is_pdnssec_callable()) {
        return array($output, $return_code);
    }

    $command = join(' ', array(
        $pdnssec_command,
        $command,
        $args)
    );

    exec($command, $output, $return_code);

    return array($output, $return_code);
}

/** Execute PDNSSEC rectify-zone command for Domain ID
 *
 * If a Domain is dnssec enabled, or uses features as
 * e.g. ALSO-NOTIFY, ALLOW-AXFR-FROM, TSIG-ALLOW-AXFR
 * following has to be executed
 * pdnssec rectify-zone $domain
 *
 * @param int $domain_id Domain ID
 *
 * @return boolean true on success, false on failure or unnecessary
 */
function dnssec_rectify_zone($domain_id) {
    global $db;
    global $pdnssec_command;

    $output = array();

    /* if pdnssec_command is set we perform ``pdnssec rectify-zone $domain`` on all zones,
     * as pdns needs the "auth" column for all zones if dnssec is enabled
     *
     * If there is any entry at domainmetadata table for this domain,
     * it is an error if pdnssec_command is not set */
    $query = "SELECT COUNT(id) FROM domainmetadata WHERE domain_id = " . $db->quote($domain_id, 'integer');
    $count = $db->queryOne($query);

    if (PEAR::isError($count)) {
        error($count->getMessage());
        return false;
    }

    if (isset($pdnssec_command)) {
        $domain = get_zone_name_from_id($domain_id);
        $command = $pdnssec_command . " rectify-zone " . $domain;

        if (!dnssec_is_pdnssec_callable()) {
            return false;
        }

        exec($command, $output, $return_code);
        if ($return_code != 0) {
            error(ERR_EXEC_PDNSSEC_RECTIFY_ZONE);
            return false;
        }

        return true;
    } else if ($count >= 1) {
        error(ERR_EXEC_PDNSSEC);
        return false;
    }

    return false;
}

/** Execute PDNSSEC secure-zone command for Domain Name
 *
 * @param string $domain_name Domain Name
 *
 * @return boolean true on success, false on failure or unnecessary
 */
function dnssec_secure_zone($domain_name) {
    $call_result = dnssec_call_pdnssec('secure-zone', $domain_name);
    $return_code = $call_result[1];

    if ($return_code != 0) {
        error(ERR_EXEC_PDNSSEC_SECURE_ZONE);
        return false;
    }

    log_info(sprintf('client_ip:%s user:%s operation:dnssec_secure_zone zone:%s',
        $_SERVER['REMOTE_ADDR'], $_SESSION['userlogin'], $domain_name));

    return true;
}

/** Execute PDNSSEC disable-dnssec command for Domain Name
 *
 * @param string $domain_name Domain Name
 *
 * @return boolean true on success, false on failure or unnecessary
 */
function dnssec_unsecure_zone($domain_name) {
    $call_result = dnssec_call_pdnssec('disable-dnssec', $domain_name);
    $return_code = $call_result[1];

    if ($return_code != 0) {
        error(ERR_EXEC_PDNSSEC_DISABLE_ZONE);
        return false;
    }

    log_info(sprintf('client_ip:%s user:%s operation:dnssec_unsecure_zone zone:%s',
        $_SERVER['REMOTE_ADDR'], $_SESSION['userlogin'], $domain_name));

    return true;
}

/** Check if zone is secured
 *
 * @param string $domain_name Domain Name
 *
 * @return boolean true on success, false on failure
 */
function dnssec_is_zone_secured($domain_name) {
    global $db;
    $query = $db->prepare("SELECT
                  COUNT(cryptokeys.id) AS active_keys,
                  COUNT(domainmetadata.id) > 0 AS presigned
                  FROM domains
                  LEFT JOIN cryptokeys ON domains.id = cryptokeys.domain_id
                  LEFT JOIN domainmetadata ON domains.id = domainmetadata.domain_id AND domainmetadata.kind = 'PRESIGNED'
                  WHERE domains.name = ?
                  GROUP BY domains.id
        ");
    $query->execute(array($domain_name));
    $row = $query->fetch();
    return $row['active_keys'] > 0 || $row['presigned'];
}

/** Use presigned RRSIGs from storage
 *
 * @param string $domain_name Domain Name
 */
function dnssec_set_nsec3($domain_name) {
    dnssec_call_pdnssec('set-nsec3', $domain_name);
    log_info(sprintf('client_ip:%s user:%s operation:dnssec_set_nsec3 zone:%s',
        $_SERVER['REMOTE_ADDR'], $_SESSION['userlogin'], $domain_name));
}

/** Switch back to NSEC
 *
 * @param string $domain_name Domain Name
 */
function dnssec_unset_nsec3($domain_name) {
    dnssec_call_pdnssec('unset-nsec3', $domain_name);
    log_info(sprintf('client_ip:%s user:%s operation:dnssec_unset_nsec3 zone:%s',
        $_SERVER['REMOTE_ADDR'], $_SESSION['userlogin'], $domain_name));
}

/** Return nsec type
 *
 * @param string $domain_name Domain Name
 *
 * @return string nsec or nsec3
 */
function dnssec_get_nsec_type($domain_name) {
    $call_result = dnssec_call_pdnssec('show-zone', $domain_name);
    $output = $call_result[0];

    return ($output[0] == 'Zone has NSEC semantics' ? 'nsec' : 'nsec3');
}

/** Use presigned RRSIGs from storage
 *
 * @param string $domain_name Domain Name
 */
function dnssec_set_presigned($domain_name) {
    dnssec_call_pdnssec('set-presigned', $domain_name);
    log_info(sprintf('client_ip:%s user:%s operation:dnssec_set_presigned zone:%s',
        $_SERVER['REMOTE_ADDR'], $_SESSION['userlogin'], $domain_name));
}

/** No longer use presigned RRSIGs
 *
 * @param string $domain_name Domain Name
 */
function dnssec_unset_presigned($domain_name) {
    dnssec_call_pdnssec('unset-presigned', $domain_name);
    log_info(sprintf('client_ip:%s user:%s operation:unset-presigned zone:%s',
        $_SERVER['REMOTE_ADDR'], $_SESSION['userlogin'], $domain_name));
}

/** Return presigned status
 *
 * @param string $domain_name Domain Name
 *
 * @return boolean true if zone is presigned, otherwise false
 */
function dnssec_get_presigned_status($domain_name) {
    $call_result = dnssec_call_pdnssec('show-zone', $domain_name);
    $output = $call_result[0];

    return ($output[1] == 'Zone is presigned' ? true : false);
}

/** Rectify all zones.
 */
function dnssec_rectify_all_zones() {
    dnssec_call_pdnssec('rectify-all-zones', '');
    log_info(sprintf('client_ip:%s user:%s operation:dnssec_rectify_all_zones',
        $_SERVER['REMOTE_ADDR'], $_SESSION['userlogin']));
}

/** Return DS records
 *
 * @param string $domain_name Domain Name
 *
 * @return mixed[] DS records
 */
function dnssec_get_ds_records($domain_name) {
    $call_result = dnssec_call_pdnssec('show-zone', $domain_name);
    $output = $call_result[0];
    $return_code = $call_result[1];

    if ($return_code != 0) {
        error(ERR_EXEC_PDNSSEC_SHOW_ZONE);
        return false;
    }

    $ds_records = array();
    $oldid = $id = 0;
    foreach ($output as $line) {
        if (substr($line, 0, 2) == 'DS') {
	    $oldid = $id;
            $items = explode(' ', $line);

            $ds_line = join(" ", array_slice($items, 2));
	    $id = $items[5];
            if ($oldid != $id and $oldid !=0) {
		$ds_records[] = "<br/>".$ds_line;
	    }
	    else {
		$ds_records[] = $ds_line;
	    }
        }
    }

    return $ds_records;
}

/** Return algorithm name for given number
 *
 * @param int $algo Algorithm id
 *
 * @return string algorithm name
 */
function dnssec_algorithm_to_name($algo) {
    $name = 'Unallocated/Reserved';

    switch ($algo) {
        case 0:
            $name = 'Reserved';
            break;
        case 1:
            $name = 'RSAMD5';
            break;
        case 2:
            $name = 'DH';
            break;
        case 3:
            $name = 'DSA';
            break;
        case 4:
            $name = 'ECC';
            break;
        case 5:
            $name = 'RSASHA1';
            break;
        case 6:
            $name = 'DSA-NSEC3-SHA1';
            break;
        case 7:
            $name = 'RSASHA1-NSEC3-SHA1';
            break;
        case 8:
            $name = 'RSASHA256';
            break;
        case 9:
            $name = 'Reserved';
            break;
        case 10:
            $name = 'RSASHA512';
            break;
        case 11:
            $name = 'Reserved';
            break;
        case 12:
            $name = 'ECC-GOST';
            break;
        case 13:
            $name = 'ECDSAP256SHA256';
            break;
        case 14:
            $name = 'ECDSAP384SHA384';
            break;
        case 252:
            $name = 'INDIRECT';
            break;
        case 253:
            $name = 'PRIVATEDNS';
            break;
        case 254:
            $name = 'PRIVATEOID';
            break;
    }

    return $name;
}

/** Return algorithm name for given short name
 *
 * @param string $short_name Short algorithm name
 * @return string Algorithm name
 */
function dnssec_shorthand_to_algorithm_name($short_name) {
    $name = 'Unknown';

    switch ($short_name) {
        case "rsamd5":
            $name = dnssec_algorithm_to_name(1);
            break;
        case "dh":
            $name = dnssec_algorithm_to_name(2);
            break;
        case "dsa":
            $name = dnssec_algorithm_to_name(3);
            break;
        case "ecc":
            $name = dnssec_algorithm_to_name(4);
            break;
        case "rsasha1":
            $name = dnssec_algorithm_to_name(5);
            break;
        case "rsasha256":
            $name = dnssec_algorithm_to_name(8);
            break;
        case "rsasha512":
            $name = dnssec_algorithm_to_name(10);
            break;
        case "gost":
            $name = dnssec_algorithm_to_name(12);
            break;
        case "ecdsa256":
            $name = dnssec_algorithm_to_name(13);
            break;
        case "ecdsa384":
            $name = dnssec_algorithm_to_name(14);
            break;
        case "ed25519":
            $name = dnssec_algorithm_to_name(250);
            break;
    }

    return $name;
}

/** Get name of digest type
 *
 * @param int $type Digest type id
 *
 * @return string digest name
 */
function dnssec_get_digest_name($type) {
    $name = 'Unknown';

    switch ($type) {
        case 1:
            $name = 'SHA-1';
            break;
        case 2:
            $name = 'SHA-256 ';
            break;
    }

    return $name;
}

/** Check if zone is secured
 *
 * @param string $domain_name Domain Name
 *
 * @return string string containing dns key
 */
function dnssec_get_dnskey_record($domain_name) {
    $call_result = dnssec_call_pdnssec('show-zone', $domain_name);
    $output = $call_result[0];
    $return_code = $call_result[1];

    if ($return_code != 0) {
        error(ERR_EXEC_PDNSSEC_SHOW_ZONE);
        return false;
    }

    $dns_keys = array();
    foreach ($output as $line) {
<<<<<<< HEAD
        if (substr($line, 0, 3) == 'KSK' || substr($line, 0, 3) == 'CSK') {
=======
        if (substr($line, 0, 3) == 'CSK' or substr($line, 0, 3) == 'ZSK' or substr($line, 0, 3) == 'KSK' or substr($line, 0, 3) == 'ID ' ) {
>>>>>>> 1f89cd6d
            $items = explode(' ', $line);
            $dns_key = join(" ", array_slice($items, 3));
	    $dns_keys[] = $dns_key; 
        }
    }
    return $dns_keys;
}

/** Activate zone key
 *
 * @param string $domain_name Domain Name
 * @param $key_id
 *
 * @return bool true on success, false on failure
 */
function dnssec_activate_zone_key($domain_name, $key_id) {
    $call_result = dnssec_call_pdnssec('activate-zone-key', join(" ", array($domain_name, $key_id)));
    $return_code = $call_result[1];

    if ($return_code != 0) {
        error(ERR_EXEC_PDNSSEC_SHOW_ZONE);
        return false;
    }

    log_info(sprintf('client_ip:%s user:%s operation:dnssec_activate_zone_key zone:%s key_id:%s',
        $_SERVER['REMOTE_ADDR'], $_SESSION['userlogin'], $domain_name, $key_id));

    return true;
}

/** Deactivate zone key
 *
 * @param string $domain_name Domain Name
 * @param $key_id
 *
 * @return bool true on success, false on failure
 */
function dnssec_deactivate_zone_key($domain_name, $key_id) {
    $call_result = dnssec_call_pdnssec('deactivate-zone-key', join(" ", array($domain_name, $key_id)));
    $return_code = $call_result[1];

    if ($return_code != 0) {
        error(ERR_EXEC_PDNSSEC_SHOW_ZONE);
        return false;
    }

    log_info(sprintf('client_ip:%s user:%s operation:dnssec_deactivate_zone_key zone:%s key_id:%s',
        $_SERVER['REMOTE_ADDR'], $_SESSION['userlogin'], $domain_name, $key_id));

    return true;
}

/** Get list of existing DNSSEC keys
 *
 * @param string $domain_name Domain Name
 *
 * @return mixed[] array with DNSSEC keys
 */
function dnssec_get_keys($domain_name) {
    $call_result = dnssec_call_pdnssec('show-zone', $domain_name);
    $output = $call_result[0];
    $return_code = $call_result[1];

    if ($return_code != 0) {
        error(ERR_EXEC_PDNSSEC_SHOW_ZONE);
        return false;
    }

    $keys = array();
    foreach ($output as $line) {
        if (substr($line, 0, 2) == 'ID') {
<<<<<<< HEAD
            $items = explode(' ', $line);

            $bits_array = explode("\t", $items[15]);
            $keys[] = array($items[2], substr($items[3], 1, -2), substr($items[9], 0, -1), substr($items[12], 0, -1), $bits_array[0], $items[17]);
=======
            $items[0] = explode(' ', (explode('ID = ', $line)[1]))[0];
            $items[1] = substr(explode(' ', (explode('ID = ', $line)[1]))[1], 1, -2);
            $items[2] = substr(explode(' ', (explode('flags = ', $line)[1]))[0], 0, -1);
            $items[3] = substr(explode(' ', (explode('tag = ', $line)[1]))[0], 0, -1);
            $items[4] = substr(explode(' ', (explode('algo = ', $line)[1]))[0], 0, -1);
            $items[5] = preg_replace('/[^0-9]/', '', explode(' ', (explode('bits = ', $line)[1]))[0]);
            if (strpos($line, 'Active') !== false) {
                $items[6] = 1;
            } else {
                $items[6] = 0;
            }
            $keys[] = array($items[0], $items[1], $items[3], $items[4], $items[5], $items[6]);
>>>>>>> 1f89cd6d
        }
    }

    return $keys;
}

/** Create new DNSSEC key
 *
 * @param string $domain_name Domain Name
 * @param string $key_type Key type
 * @param string $bits Bits in length
 * @param string $algorithm Algorithm
 *
 * @return boolean true on success, false on failure
 */
function dnssec_add_zone_key($domain_name, $key_type, $bits, $algorithm) {
    $call_result = dnssec_call_pdnssec('add-zone-key', join(" ", array($domain_name, $key_type, $bits, "inactive", $algorithm)));
    $return_code = $call_result[1];

    if ($return_code != 0) {
        error(ERR_EXEC_PDNSSEC_ADD_ZONE_KEY);
        return false;
    }

    log_info(sprintf('client_ip:%s user:%s operation:dnssec_add_zone_key zone:%s type:%s bits:%s algorithm:%s',
        $_SERVER['REMOTE_ADDR'], $_SESSION['userlogin'], $domain_name, $key_type, $bits, $algorithm));

    return true;
}

/** Remove DNSSEC key
 *
 * @param string $domain_name Domain Name
 * @param int $key_id Key ID
 *
 * @return boolean true on success, false on failure
 */
function dnssec_remove_zone_key($domain_name, $key_id) {
    $call_result = dnssec_call_pdnssec('remove-zone-key', join(" ", array($domain_name, $key_id)));
    $return_code = $call_result[1];

    if ($return_code != 0) {
        error(ERR_EXEC_PDNSSEC_ADD_ZONE_KEY);
        return false;
    }

    log_info(sprintf('client_ip:%s user:%s operation:dnssec_remove_zone_key zone:%s key_id:%s',
        $_SERVER['REMOTE_ADDR'], $_SESSION['userlogin'], $domain_name, $key_id));

    return true;
}

/** Check if given key exists
 *
 * @param string $domain_name Domain Name
 * @param int $key_id Key ID
 *
 * @return boolean true if exists, otherwise false
 */
function dnssec_zone_key_exists($domain_name, $key_id) {
    $keys = dnssec_get_keys($domain_name);

    foreach ($keys as $key) {
        if ($key[0] == $key_id) {
            return true;
        }
    }

    return false;
}

/** Return requested key
 *
 * @param string $domain_name Domain Name
 * @param int $key_id Key ID
 *
 * @return mixed[] true if exists, otherwise false
 */
function dnssec_get_zone_key($domain_name, $key_id) {
    $keys = dnssec_get_keys($domain_name);

    foreach ($keys as $key) {
        if ($key[0] == $key_id) {
            return $key;
        }
    }

    return array();
}<|MERGE_RESOLUTION|>--- conflicted
+++ resolved
@@ -460,11 +460,7 @@
 
     $dns_keys = array();
     foreach ($output as $line) {
-<<<<<<< HEAD
-        if (substr($line, 0, 3) == 'KSK' || substr($line, 0, 3) == 'CSK') {
-=======
         if (substr($line, 0, 3) == 'CSK' or substr($line, 0, 3) == 'ZSK' or substr($line, 0, 3) == 'KSK' or substr($line, 0, 3) == 'ID ' ) {
->>>>>>> 1f89cd6d
             $items = explode(' ', $line);
             $dns_key = join(" ", array_slice($items, 3));
 	    $dns_keys[] = $dns_key; 
@@ -536,12 +532,6 @@
     $keys = array();
     foreach ($output as $line) {
         if (substr($line, 0, 2) == 'ID') {
-<<<<<<< HEAD
-            $items = explode(' ', $line);
-
-            $bits_array = explode("\t", $items[15]);
-            $keys[] = array($items[2], substr($items[3], 1, -2), substr($items[9], 0, -1), substr($items[12], 0, -1), $bits_array[0], $items[17]);
-=======
             $items[0] = explode(' ', (explode('ID = ', $line)[1]))[0];
             $items[1] = substr(explode(' ', (explode('ID = ', $line)[1]))[1], 1, -2);
             $items[2] = substr(explode(' ', (explode('flags = ', $line)[1]))[0], 0, -1);
@@ -554,7 +544,6 @@
                 $items[6] = 0;
             }
             $keys[] = array($items[0], $items[1], $items[3], $items[4], $items[5], $items[6]);
->>>>>>> 1f89cd6d
         }
     }
 
