--- conflicted
+++ resolved
@@ -101,15 +101,10 @@
     }
 }
 
-<<<<<<< HEAD
 /** List Permission Templates
  *
  * @return mixed[] array of templates [id, name, descr]
  */
-=======
-// Get a list of all available permission templates.
-
->>>>>>> 358b16f9
 function list_permission_templates() {
 	global $db;
 	$query = "SELECT * FROM perm_templ ORDER BY name";
@@ -687,40 +682,12 @@
 }	
 
 
-<<<<<<< HEAD
-/** Get list of all permission templates
- *
- * @return mixed[] array of permission template details [id,name,descr]
- */
-function get_list_permission_templates() {
-	global $db;
-
-	$query = "SELECT * FROM perm_templ ORDER BY name";
-	$response = $db->query($query);
-	if (PEAR::isError($response)) { error($response->getMessage()); return false; }
-
-	$perm_templ_list = array();
-	while ($perm_templ = $response->fetchRow()) {
-		$perm_templ_list[] = array(
-			"id"	=>	$perm_templ['id'],
-			"name"	=>	$perm_templ['name'],
-			"descr"	=>	$perm_templ['descr']
-			);
-	}
-	return $perm_templ_list;
-}
-
-
 /** Add a Permission Template
  *
  * @param mixed[] $details Permission template details [templ_name,templ_descr,perm_id]
  *
  * @return boolean true on success, false otherwise
  */
-=======
-// Add a permission template.
-
->>>>>>> 358b16f9
 function add_perm_templ($details) {
 	global $db;
     global $db_layer;
