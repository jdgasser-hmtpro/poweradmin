--- conflicted
+++ resolved
@@ -372,7 +372,7 @@
 
     $user_is_zone_owner = do_hook('verify_user_is_owner_zoneid', $record['zid']);
     $zone_type = get_domain_type($record['zid']);
-
+    
     if($record['type'] == 'SOA' && $perm_content_edit == "own_as_client"){
     	error(ERR_PERM_EDIT_RECORD_SOA);
     	return false;
@@ -445,6 +445,7 @@
         $response = $db->beginTransaction();
         if (validate_input(-1, $zone_id, $type, $content, $name, $prio, $ttl)) {
             $change = time();
+            $name = strtolower($name); // powerdns only searches for lower case records
             $query = "INSERT INTO records (domain_id, name, type, content, ttl, prio, change_date) VALUES ("
                     . $db->quote($zone_id, 'integer') . ","
                     . $db->quote($name, 'text') . ","
@@ -1642,7 +1643,6 @@
 
     $return = array('zones' => array(), 'records' => array());
 
-<<<<<<< HEAD
     if ($parameters['reverse']) {
         if (filter_var($parameters['query'], FILTER_FLAG_IPV4)) {
             $reverse_search_string = implode('.', array_reverse(explode('.', $parameters['query'])));
@@ -1652,45 +1652,6 @@
         } else {
             $parameters['reverse'] = false;
             $reverse_search_string = '';
-=======
-    if (do_hook('verify_permission' , 'zone_content_view_others' )) {
-        $perm_view = "all";
-    } elseif (do_hook('verify_permission' , 'zone_content_view_own' )) {
-        $perm_view = "own";
-    } else {
-        $perm_view = "none";
-    }
-
-    //redundant?
-    if (do_hook('verify_permission' , 'zone_content_edit_others' )) {
-        $perm_content_edit = "all";
-    } elseif (do_hook('verify_permission' , 'zone_content_edit_own' )) {
-        $perm_content_edit = "own";
-    } elseif (do_hook('verify_permission' , 'zone_content_edit_own_as_client' )) {
-    	$perm_content_edit = "own_as_client";
-    }else {
-        $perm_content_edit = "none";
-    }
-
-    if ($perm == "all") {
-        $sql_add_from = ", zones, users ";
-        $sql_add_where = " AND zones.domain_id = domains.id AND users.id = " . $db->quote($_SESSION['userid'], 'integer');
-    }
-
-    if ($perm == "own") {
-        $sql_add_from = ", zones, users ";
-        $sql_add_where = " AND zones.domain_id = domains.id AND users.id = " . $db->quote($_SESSION['userid'], 'integer') . " AND zones.owner = " . $db->quote($_SESSION['userid'], 'integer');
-    }
-
-
-    if ($arpa) {
-        if (preg_match("/^[0-9\.]+$/", $search_string)) {
-            $quads = explode('.', $search_string);
-            $arpa_search = join('.', array_reverse($quads));
-        }
-        if (preg_match("/^[0-9a-f]{0,4}:([0-9a-f]{0,4}:){0,6}[0-9a-f]{0,4}$/i", $search_string)) {
-            //TODO ipv6 search
->>>>>>> d5d0708c
         }
 
         $reverse_search_string = $db->quote('%' . $reverse_search_string . '%', 'text');
